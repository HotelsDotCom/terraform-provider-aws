--- conflicted
+++ resolved
@@ -74,15 +74,12 @@
 
 * `public_ip` - (Optional) The public IP of the specific EIP to retrieve.
 
-<<<<<<< HEAD
 * `tags` - (Optional) A mapping of tags, each pair of which must exactly match a pair on the desired Elastic IP
-=======
 * `filter` - (Optional) One or more name/value pairs to use as filters. There are
 several valid keys, for a full reference, check out
 [describe-addresses in the AWS CLI reference][1].
 
 ~> **NOTE:** `filter` cannot be used when `id` or `public_ip` is being used.
->>>>>>> 10f42ab5
 
 ## Attributes Reference
 
