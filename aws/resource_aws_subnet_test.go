package aws

import (
	"fmt"
	"log"
	"testing"

	"github.com/aws/aws-sdk-go/aws"
	"github.com/aws/aws-sdk-go/aws/awserr"
	"github.com/aws/aws-sdk-go/service/ec2"
	"github.com/hashicorp/terraform/helper/resource"
	"github.com/hashicorp/terraform/terraform"
)

// add sweeper to delete known test subnets
func init() {
	resource.AddTestSweepers("aws_subnet", &resource.Sweeper{
		Name: "aws_subnet",
		F:    testSweepSubnets,
		// When implemented, these should be moved to aws_network_interface
		// and aws_network_interface set as dependency here.
		Dependencies: []string{
			"aws_autoscaling_group",
			"aws_batch_compute_environment",
<<<<<<< HEAD
			"aws_elasticache_cluster",
			"aws_elasticache_replication_group",
=======
			"aws_beanstalk_environment",
			"aws_db_instance",
			"aws_elasticsearch_domain",
>>>>>>> 67d5046d
			"aws_elb",
			"aws_lambda_function",
			"aws_mq_broker",
			"aws_redshift_cluster",
		},
	})
}

func testSweepSubnets(region string) error {
	client, err := sharedClientForRegion(region)
	if err != nil {
		return fmt.Errorf("error getting client: %s", err)
	}
	conn := client.(*AWSClient).ec2conn

	req := &ec2.DescribeSubnetsInput{
		Filters: []*ec2.Filter{
			{
				Name: aws.String("tag-value"),
				Values: []*string{
					aws.String("tf-acc-*"),
				},
			},
		},
	}
	resp, err := conn.DescribeSubnets(req)
	if err != nil {
		return fmt.Errorf("Error describing subnets: %s", err)
	}

	if len(resp.Subnets) == 0 {
		log.Print("[DEBUG] No aws subnets to sweep")
		return nil
	}

	for _, subnet := range resp.Subnets {
		// delete the subnet
		_, err := conn.DeleteSubnet(&ec2.DeleteSubnetInput{
			SubnetId: subnet.SubnetId,
		})
		if err != nil {
			return fmt.Errorf(
				"Error deleting Subnet (%s): %s",
				*subnet.SubnetId, err)
		}
	}

	return nil
}

func TestAccAWSSubnet_basic(t *testing.T) {
	var v ec2.Subnet

	testCheck := func(*terraform.State) error {
		if *v.CidrBlock != "10.1.1.0/24" {
			return fmt.Errorf("bad cidr: %s", *v.CidrBlock)
		}

		if *v.MapPublicIpOnLaunch != true {
			return fmt.Errorf("bad MapPublicIpOnLaunch: %t", *v.MapPublicIpOnLaunch)
		}

		return nil
	}

	resource.Test(t, resource.TestCase{
		PreCheck:      func() { testAccPreCheck(t) },
		IDRefreshName: "aws_subnet.foo",
		Providers:     testAccProviders,
		CheckDestroy:  testAccCheckSubnetDestroy,
		Steps: []resource.TestStep{
			{
				Config: testAccSubnetConfig,
				Check: resource.ComposeTestCheckFunc(
					testAccCheckSubnetExists(
						"aws_subnet.foo", &v),
					testCheck,
				),
			},
		},
	})
}

func TestAccAWSSubnet_ipv6(t *testing.T) {
	var before, after ec2.Subnet

	resource.Test(t, resource.TestCase{
		PreCheck:      func() { testAccPreCheck(t) },
		IDRefreshName: "aws_subnet.foo",
		Providers:     testAccProviders,
		CheckDestroy:  testAccCheckSubnetDestroy,
		Steps: []resource.TestStep{
			{
				Config: testAccSubnetConfigIpv6,
				Check: resource.ComposeTestCheckFunc(
					testAccCheckSubnetExists(
						"aws_subnet.foo", &before),
					testAccCheckAwsSubnetIpv6BeforeUpdate(t, &before),
				),
			},
			{
				Config: testAccSubnetConfigIpv6UpdateAssignIpv6OnCreation,
				Check: resource.ComposeTestCheckFunc(
					testAccCheckSubnetExists(
						"aws_subnet.foo", &after),
					testAccCheckAwsSubnetIpv6AfterUpdate(t, &after),
				),
			},
			{
				Config: testAccSubnetConfigIpv6UpdateIpv6Cidr,
				Check: resource.ComposeTestCheckFunc(
					testAccCheckSubnetExists(
						"aws_subnet.foo", &after),

					testAccCheckAwsSubnetNotRecreated(t, &before, &after),
				),
			},
		},
	})
}

func TestAccAWSSubnet_enableIpv6(t *testing.T) {
	var subnet ec2.Subnet

	resource.Test(t, resource.TestCase{
		PreCheck:      func() { testAccPreCheck(t) },
		IDRefreshName: "aws_subnet.foo",
		Providers:     testAccProviders,
		CheckDestroy:  testAccCheckSubnetDestroy,
		Steps: []resource.TestStep{
			{
				Config: testAccSubnetConfigPreIpv6,
				Check: resource.ComposeTestCheckFunc(
					testAccCheckSubnetExists(
						"aws_subnet.foo", &subnet),
				),
			},
			{
				Config: testAccSubnetConfigIpv6,
				Check: resource.ComposeTestCheckFunc(
					testAccCheckSubnetExists(
						"aws_subnet.foo", &subnet),
				),
			},
		},
	})
}

func testAccCheckAwsSubnetIpv6BeforeUpdate(t *testing.T, subnet *ec2.Subnet) resource.TestCheckFunc {
	return func(s *terraform.State) error {
		if subnet.Ipv6CidrBlockAssociationSet == nil {
			return fmt.Errorf("Expected IPV6 CIDR Block Association")
		}

		if *subnet.AssignIpv6AddressOnCreation != true {
			return fmt.Errorf("bad AssignIpv6AddressOnCreation: %t", *subnet.AssignIpv6AddressOnCreation)
		}

		return nil
	}
}

func testAccCheckAwsSubnetIpv6AfterUpdate(t *testing.T, subnet *ec2.Subnet) resource.TestCheckFunc {
	return func(s *terraform.State) error {
		if *subnet.AssignIpv6AddressOnCreation != false {
			return fmt.Errorf("bad AssignIpv6AddressOnCreation: %t", *subnet.AssignIpv6AddressOnCreation)
		}

		return nil
	}
}

func testAccCheckAwsSubnetNotRecreated(t *testing.T,
	before, after *ec2.Subnet) resource.TestCheckFunc {
	return func(s *terraform.State) error {
		if *before.SubnetId != *after.SubnetId {
			t.Fatalf("Expected SubnetIDs not to change, but both got before: %s and after: %s", *before.SubnetId, *after.SubnetId)
		}
		return nil
	}
}

func testAccCheckSubnetDestroy(s *terraform.State) error {
	conn := testAccProvider.Meta().(*AWSClient).ec2conn

	for _, rs := range s.RootModule().Resources {
		if rs.Type != "aws_subnet" {
			continue
		}

		// Try to find the resource
		resp, err := conn.DescribeSubnets(&ec2.DescribeSubnetsInput{
			SubnetIds: []*string{aws.String(rs.Primary.ID)},
		})
		if err == nil {
			if len(resp.Subnets) > 0 {
				return fmt.Errorf("still exist.")
			}

			return nil
		}

		// Verify the error is what we want
		ec2err, ok := err.(awserr.Error)
		if !ok {
			return err
		}
		if ec2err.Code() != "InvalidSubnetID.NotFound" {
			return err
		}
	}

	return nil
}

func testAccCheckSubnetExists(n string, v *ec2.Subnet) resource.TestCheckFunc {
	return func(s *terraform.State) error {
		rs, ok := s.RootModule().Resources[n]
		if !ok {
			return fmt.Errorf("Not found: %s", n)
		}

		if rs.Primary.ID == "" {
			return fmt.Errorf("No ID is set")
		}

		conn := testAccProvider.Meta().(*AWSClient).ec2conn
		resp, err := conn.DescribeSubnets(&ec2.DescribeSubnetsInput{
			SubnetIds: []*string{aws.String(rs.Primary.ID)},
		})
		if err != nil {
			return err
		}
		if len(resp.Subnets) == 0 {
			return fmt.Errorf("Subnet not found")
		}

		*v = *resp.Subnets[0]

		return nil
	}
}

const testAccSubnetConfig = `
resource "aws_vpc" "foo" {
	cidr_block = "10.1.0.0/16"
	tags {
		Name = "terraform-testacc-subnet"
	}
}

resource "aws_subnet" "foo" {
	cidr_block = "10.1.1.0/24"
	vpc_id = "${aws_vpc.foo.id}"
	map_public_ip_on_launch = true
	tags {
		Name = "tf-acc-subnet"
	}
}
`

const testAccSubnetConfigPreIpv6 = `
resource "aws_vpc" "foo" {
	cidr_block = "10.10.0.0/16"
	assign_generated_ipv6_cidr_block = true
	tags {
		Name = "terraform-testacc-subnet-ipv6"
	}
}

resource "aws_subnet" "foo" {
	cidr_block = "10.10.1.0/24"
	vpc_id = "${aws_vpc.foo.id}"
	map_public_ip_on_launch = true
	tags {
		Name = "tf-acc-subnet-ipv6"
	}
}
`

const testAccSubnetConfigIpv6 = `
resource "aws_vpc" "foo" {
	cidr_block = "10.10.0.0/16"
	assign_generated_ipv6_cidr_block = true
	tags {
		Name = "terraform-testacc-subnet-ipv6"
	}
}

resource "aws_subnet" "foo" {
	cidr_block = "10.10.1.0/24"
	vpc_id = "${aws_vpc.foo.id}"
	ipv6_cidr_block = "${cidrsubnet(aws_vpc.foo.ipv6_cidr_block, 8, 1)}"
	map_public_ip_on_launch = true
	assign_ipv6_address_on_creation = true
	tags {
		Name = "tf-acc-subnet-ipv6"
	}
}
`

const testAccSubnetConfigIpv6UpdateAssignIpv6OnCreation = `
resource "aws_vpc" "foo" {
	cidr_block = "10.10.0.0/16"
	assign_generated_ipv6_cidr_block = true
	tags {
		Name = "terraform-testacc-subnet-assign-ipv6-on-creation"
	}
}

resource "aws_subnet" "foo" {
	cidr_block = "10.10.1.0/24"
	vpc_id = "${aws_vpc.foo.id}"
	ipv6_cidr_block = "${cidrsubnet(aws_vpc.foo.ipv6_cidr_block, 8, 1)}"
	map_public_ip_on_launch = true
	assign_ipv6_address_on_creation = false
	tags {
		Name = "tf-acc-subnet-assign-ipv6-on-creation"
	}
}
`

const testAccSubnetConfigIpv6UpdateIpv6Cidr = `
resource "aws_vpc" "foo" {
	cidr_block = "10.10.0.0/16"
	assign_generated_ipv6_cidr_block = true
	tags {
		Name = "terraform-testacc-subnet-ipv6-update-cidr"
	}
}

resource "aws_subnet" "foo" {
	cidr_block = "10.10.1.0/24"
	vpc_id = "${aws_vpc.foo.id}"
	ipv6_cidr_block = "${cidrsubnet(aws_vpc.foo.ipv6_cidr_block, 8, 3)}"
	map_public_ip_on_launch = true
	assign_ipv6_address_on_creation = false
	tags {
		Name = "tf-acc-subnet-ipv6-update-cidr"
	}
}
`<|MERGE_RESOLUTION|>--- conflicted
+++ resolved
@@ -22,14 +22,11 @@
 		Dependencies: []string{
 			"aws_autoscaling_group",
 			"aws_batch_compute_environment",
-<<<<<<< HEAD
-			"aws_elasticache_cluster",
-			"aws_elasticache_replication_group",
-=======
 			"aws_beanstalk_environment",
 			"aws_db_instance",
+      "aws_elasticache_cluster",
+			"aws_elasticache_replication_group",
 			"aws_elasticsearch_domain",
->>>>>>> 67d5046d
 			"aws_elb",
 			"aws_lambda_function",
 			"aws_mq_broker",
